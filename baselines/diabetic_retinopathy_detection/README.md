<<<<<<< HEAD
# Diabetic Retinopathy Detection Benchmark
=======
# Diabetic Retinopathy Uncertainty Benchmark
>>>>>>> 738db0c3

## Overview

Hi, good to see you here! 👋

<<<<<<< HEAD
Thanks for checking out the code for the Diabetic Retinopathy Detection benchmark, part of the Uncertainty Baselines project.

This codebase will allow you to reproduce experiments from the paper (see citation [here](#cite)) as well as use the benchmarking utilities for predictive performance, robustness, and uncertainty quantification (evaluation and plotting) for your own Bayesian deep learning methods.

=======
Thanks for checking out the code for the Diabetic Retinopathy Detection Benchmark, part of the Uncertainty Baselines project.

See our 2021 NeurIPS Datasets and Benchmarks paper introducing this benchmark in detail [here](https://openreview.net/forum?id=jyd4Lyjr2iB).

This codebase will allow you to reproduce experiments from the paper (see citation [here](#cite)) as well as use the benchmarking utilities for predictive performance, robustness, and uncertainty quantification (evaluation and plotting) for your own Bayesian deep learning methods.

We would greatly appreciate a citation if you use this code in your own work.

>>>>>>> 738db0c3
## Prediction Task Overview

In this benchmark, models try to predict the presence or absence of diabetic retinopathy (a binary classification task) using data from the [Kaggle Diabetic Retinopathy Detection challenge](https://www.kaggle.com/c/diabetic-retinopathy-detection/data) and the [APTOS 2019 Blindness Detection](https://www.kaggle.com/c/aptos2019-blindness-detection). Please see these pages for details on data collection, etc.

Models are trained with images of blood vessels in the eye, as seen in the [TensorFlow Datasets description](https://www.tensorflow.org/datasets/catalog/diabetic_retinopathy_detection).

## Abstract

<<<<<<< HEAD
Bayesian deep learning seeks to equip deep neural networks with the ability to precisely quantify their predictive uncertainty, and has promised to make deep learning more reliable for safety-critical real-world applications.
Yet, existing Bayesian deep learning methods fall short of this promise; new methods continue to be evaluated on unrealistic test beds that do not reflect the complexities of the downstream real-world tasks that would benefit most from reliable uncertainty quantification.
We propose a set of real-world tasks that accurately reflect such complexities and assess the reliability of predictive models in safety-critical scenarios.
Specifically, we curate two publicly available datasets of high-resolution human retina images exhibiting varying degrees of diabetic retinopathy, a medical condition that can lead to blindness, and use them to design a suite of automated diagnosis tasks that require reliable predictive uncertainty quantification.
We use these tasks to benchmark well-established and state-of-the-art Bayesian deep learning methods on task-specific evaluation metrics.
We provide an easy-to-use codebase for fast and easy benchmarking following reproducibility and software design principles.
=======
Bayesian deep learning seeks to equip deep neural networks with the ability to precisely quantify their predictive uncertainty, and has promised to make deep learning more reliable for safety-critical real-world applications. Yet, existing Bayesian deep learning methods fall short of this promise; new methods continue to be evaluated on unrealistic test beds that do not reflect the complexities of downstream real-world tasks that would benefit most from reliable uncertainty quantification. We propose a set of real-world tasks that accurately reflect such complexities and are designed to assess the reliability of predictive models in safety-critical scenarios. Specifically, we curate two publicly available datasets of high-resolution human retina images exhibiting varying degrees of diabetic retinopathy, a medical condition that can lead to blindness, and use them to design a suite of automated diagnosis tasks that require reliable predictive uncertainty quantification. We use these tasks to benchmark well-established and state-of-the-art Bayesian deep learning methods on task-specific evaluation metrics. We provide an easy-to-use codebase for fast and easy benchmarking following reproducibility and software design principles. We provide implementations of all methods included in the benchmark as well as results computed over 100 TPU days, 20 GPU days, 400 hyperparameter configurations, and evaluation on at least 6 random seeds each.
>>>>>>> 738db0c3

## Installation

Set up and activate the Python environment by executing

```
conda create -n ub python=3.8
conda activate ub
<<<<<<< HEAD
python setup.py install  # In uncertainty-baselines root directory
=======
python3 -m pip install -e .[models,jax,tensorflow,torch,retinopathy]  # In uncertainty-baselines root directory
>>>>>>> 738db0c3
pip install "git+https://github.com/google-research/robustness_metrics.git#egg=robustness_metrics"
pip install 'git+https://github.com/google/edward2.git'
```

## Tuning Scripts

All hyperparameter tuning and fine-tuning (i.e., retraining with 6 different training seed) scripts are located in [baselines/diabetic_retinopathy_detection/experiments/tuning](baselines/diabetic_retinopathy_detection/experiments/tuning) and [baselines/diabetic_retinopathy_detection/experiments/top_config](baselines/diabetic_retinopathy_detection/experiments/top_config) respectively.

## Train a Model

<<<<<<< HEAD
Tuning scripts accept hyperparameters as simple Python arguments. We also implement logging using TensorBoard and Weights and Biases across all methods for the convenience of the user.
=======
Tuning scripts accept hyperparameters as simple Python arguments. We also implement logging using TensorBoard and Weights and Biases across all uncertainty quantification methods for the convenience of the user.
>>>>>>> 738db0c3

Execute a tuning script as follows (all tuning scripts are located in [baselines/diabetic_retinopathy_detection](baselines/diabetic_retinopathy_detection), and have by default had their arguments fixed to the configuration achieving the highest AUC on the in-domain validation set for the Country Shift task).

```
python baselines/diabetic_retinopathy_detection/deterministic.py --data_dir='gs://ub-data/retinopathy' --use_gpu=True --output_dir='gs://ub-data/retinopathy-out/deterministic'
``` 

## Select Top Performing Models

Model selection utilities are provided in [baselines/diabetic_retinopathy_detection/model_selection](baselines/diabetic_retinopathy_detection/model_selection).

First, follow the steps detailed in [parse_tensorboards.py](baselines/diabetic_retinopathy_detection/model_selection/parse_tensorboards.py) to convert TensorFlow event files to a public TensorBoard, and then parse this into a DataFrame containing results (per epoch metric logs, and hyperparameter details). The script expects that the TensorFlow event files are each in a folder corresponding to their identity, such as

```
dr_tuning/
   |--> 1/
        |--> tuning-run-seed-1.out.tfevents...
   |--> 2/
        |--> tuning-run-seed-2.out.tfevents...
   |--> 3/
        |--> tuning-run-seed-3.out.tfevents...
  ...
```

<<<<<<< HEAD
Following the steps in [parse_tensorboards.py](baselines/diabetic_retinopathy_detection/model_selection/parse_tensorboards.py) produces a file `results.tsv`. We can parse this file to obtain a ranking of the models based on our two tuning criteria: in-domain validation AUC, and area under the balanced accuracy referral curve (see paper), by executing `python analyze_tensorboards.py` in the directory containing the `results.tsv` file. This ranking allows the user to select top performing checkpoints.
=======
Following the steps in [parse_tensorboards.py](baselines/diabetic_retinopathy_detection/model_selection/parse_tensorboards.py) produces a file `results.tsv`. We can parse this file to obtain a ranking of the models based on our two tuning criteria: in-domain validation AUC, and area under the balanced accuracy referral curve (see [paper](https://openreview.net/pdf?id=jyd4Lyjr2iB)), by executing `python analyze_tensorboards.py` in the directory containing the `results.tsv` file. This ranking allows the user to select top performing checkpoints.

## Accessing Model Checkpoints

For each method, task (Country or Severity Shifts), and tuning method (see model selection details above) we release the six best-performing checkpoints [here](https://console.cloud.google.com/storage/browser/gresearch/reliable-deep-learning/checkpoints/baselines/diabetic_retinopathy_shifts).

For more details on the models, see the accompanying [Model Card](./model_card.md) along with method implementation and modification details provided in Section 5 of the benchmark whitepaper located [here](https://openreview.net/pdf?id=jyd4Lyjr2iB). 
>>>>>>> 738db0c3

## Evaluate a Model

### Evaluation Sweep Scripts

Scripts for the evaluation sweeps used for the paper are located in [baselines/diabetic_retinopathy_detection/experiments/eval](baselines/diabetic_retinopathy_detection/experiments/eval).

<<<<<<< HEAD
=======
`.py` sweep files are used with [XManager](https://github.com/deepmind/xmanager), a framework for launching experiments on Google Cloud Platform. 

`.yaml` sweep files are tuning scripts used with [Weights & Biases](https://docs.wandb.ai/guides/sweeps).

>>>>>>> 738db0c3
### Selective Prediction and Referral Curves

In Selective Prediction, a model's predictive uncertainty is used to choose a subset of the test set for which predictions will be evaluated. In particular, the uncertainty per test input forms a ranking. The X% of test inputs with the highest uncertainty are referred to a specialist, and the model performance is evaluated on the (100 - X)% remaining inputs. Standard evaluation therefore uses a _referral fraction_ = 0, i.e., the full test set is retained.

<<<<<<< HEAD
We may wish to use a predictive model of diabetic retinopathy to ease the burden on clinical practitioners. Under Selective Prediction, the model refers the examples on which it is least confident to specialists. We can tune the _referral fraction_ parameter based on practitioner availability, and a model with well-calibrated uncertainty will have high performance on metrics such as AUC/accuracy on the retained (non-referred) evaluation data, because its uncertainty and predictive performance are correlated.
=======
We may wish to use a predictive model of diabetic retinopathy to ease the burden on clinical practitioners. Under Selective Prediction, the model refers the examples on which it is least confident to specialists. We can tune the _referral fraction_ parameter based on practitioner availability, and a model with well-calibrated uncertainty will have high performance on metrics such as AUC/accuracy on the retained (non-referred) evaluation data, because its uncertainty and predictive performance are (negatively) correlated.
>>>>>>> 738db0c3

### Using Evaluation Utilities

Once you have trained a few models and have placed the top performing checkpoints in a `checkpoint_bucket`, run an evaluation over the methods, and store both scalar results on predictive performance and uncertainty quantification metrics (e.g., accuracy, AUC, expected calibration error) as well as results needed for _selective prediction_ and _receiver operating characteristic_ plots, as follows.

Single model evaluation (e.g., X different training seeds for a deterministic model).
```
python baselines/diabetic_retinopathy_detection/eval_model.py --checkpoint_bucket='bucket-name' --output_bucket='results-bucket-name' --dr_decision_threshold='moderate' --model_type='deterministic' --single_model_multi_train_seeds=True
```

Ensemble evaluation, where each ensemble is formed by sampling without replacement from all available checkpoints in the directory, with sample size `k_ensemble_members` = 3 and number of sampling repetitions `ensemble_sampling_repetitions` = 6 (as in paper):
```
python baselines/diabetic_retinopathy_detection/eval_model.py --checkpoint_bucket='bucket-name' --output_bucket='results-bucket-name' --dr_decision_threshold='moderate' --model_type='deterministic' --k_ensemble_members=3 --ensemble_sampling_repetitions=6
```

## Plot ROC and Selective Prediction Curves

Now we can generate the same ROC and selective prediction plots as appear in the paper (e.g., if you have run the above training and evaluation for many different Bayesian deep learning methods).

Note the flag `distribution_shift` to specify for which distribution shift you aim to generate outputs. See [plot_results.py](baselines/diabetic_retinopathy_detection/plot_results.py) for info on expected directory structure.

```
python baselines/diabetic_retinopathy_detection/plot_results.py --results_dir='gs://results-bucket-name' --output_dir='gs://plot-outputs' --distribution_shift=aptos
```

## Previous Tuning Details

<<<<<<< HEAD
The below tuning was done for the initial Uncertainty Baselines release. See [baselines/diabetic_retinopathy_detection/experiments/initial_tuning](baselines/diabetic_retinopathy_detection/experiments/initial_tuning) for the corresponding tuning scripts.
=======
The below tuning was done for the initial Uncertainty Baselines release. See [baselines/diabetic_retinopathy_detection/experiments/initial_tuning](baselines/diabetic_retinopathy_detection/experiments/initial_tuning) for the corresponding tuning scripts and the trained model checkpoints [here](https://console.cloud.google.com/storage/browser/gresearch/reliable-deep-learning/checkpoints/baselines/diabetic_retinopathy_shifts).
>>>>>>> 738db0c3

### Model Checkpoints
For each method we release the best-performing checkpoints. These checkpoints were trained on the combined training and validation set, using hyperparameters selected from the best validation performance. Each checkpoint was selected to be from the step during training with the best test AUC (averaged across the 10 random seeds). This was epoch 63 for the deterministic model, epoch 72 for the MC-Dropout method, epoch 31 for the Variational Inference method, and epoch 61 for the Radial BNNs method. For more details on the models, see the accompanying [Model Card](./model_card.md), which covers all the models below, as the dataset is exactly the same across them all, and the only model differences are minor calibration improvements. The checkpoints can be browsed [here](https://console.cloud.google.com/storage/browser/gresearch/reliable-deep-learning/checkpoints/baselines/diabetic_retinopathy_detection).

### Tuning
For this baseline, two rounds of quasirandom search were conducted on the hyperparameters listed below, where the first round was a heuristically-picked larger search space and the second round was a hand-tuned smaller range around the better performing values. Each round was for 50 trials, and the final hyperparemeters were selected using the final validation AUC from the second tuning round. These best hyperparameters were used to retrain combined train and validation sets over 10 seeds. **We note that the learning rate schedules could likely be tuned for improved performance, but leave this to future work.** All our intermediate and final tuning results are available below hosted on [tensorboard.dev](tensorboard.dev).

Below are links to [tensorboard.dev](tensorboard.dev) TensorBoards for each baseline method that contain the metric values of the various tuning runs as well as the hyperparameter points sampled in the `HPARAMS` tab at the top of the page.

#### Deterministic
[[First Tuning Round]](https://tensorboard.dev/experiment/nAygVvdjSWWAEQRDD8Z0Aw/) [[Final Tuning Round]](https://tensorboard.dev/experiment/GLxGQR8pQhypBr9jGdBMUQ/)  [[Best Hyperparamters 10 seeds]](https://tensorboard.dev/experiment/lh5yXcwzRc2ZNmId34ujPw/)

---

#### Monte-Carlo Dropout
[[First Tuning Round]](https://tensorboard.dev/experiment/xDVLkDAgR1uJqyxIqkdPIQ/) [[Final Tuning Round]](https://tensorboard.dev/experiment/1qy7JJfYQYqQ1lanieSYew/)  [[Best Hyperparamters 10 seeds]](https://tensorboard.dev/experiment/aMr4glcES6qg43P4HvckTg/)

---

#### Radial Bayesian Neural Networks
[[First Tuning Round]](https://tensorboard.dev/experiment/5CzJYikVTvKQLdqSnmUrpg/) [[Final Tuning Round]](https://tensorboard.dev/experiment/RDf1PKZkSZ2PGo1H8wnWBw/)  [[Best Hyperparamters 10 seeds]](https://tensorboard.dev/experiment/040rBdKBQPir8cDhReyk3A/)

---

#### Variational Inference
[[First Tuning Round]](https://tensorboard.dev/experiment/gVwRJIRoQoyRrfG1boJVPA/) [[Final Tuning Round]](https://tensorboard.dev/experiment/n9NYA7ryRG6jCYdpyQYoOQ/)  [[Best Hyperparamters 10 seeds]](https://tensorboard.dev/experiment/mPZt9k0lQ1yF2TAuE2cxqw/)

---


### Search spaces
Search space for the initial and final rounds of tuning on the deterministic method. We used a stepwise decay for the initial round but switched to a linear decay for the final round to alleviate overfitting, where we tuned the linear decay factor on the grid `[1e-3, 1e-2, 0.1]`.

| | Learning Rate | 1 - momentum | L2 |
|---|---|---|---|
| Initial | [1e-3,0.1] | [1e-2,0.1] | [1e-5,1e-3] |
| Final | [0.03, 0.5] | [5e-3, 0.05] | [1e-6, 2e-4] |

Search space for the initial and final rounds of tuning on the Monte Carlo Dropout method.

| | Learning Rate | 1 - momentum | L2 | dropout |
|---|---|---|---|---|
| Initial | [1e-3,0.1] | [1e-2,0.1] | [1e-5,1e-3] | [0.01, 0.25] |
| Final | [1e-2,0.5] | [1e-2, 0.04] | [1e-5, 1e-3] | [0.01, 0.2]  |

Search space for the initial and final rounds of tuning on the Radial BNN method.

| | Learning Rate | 1 - momentum | L2 | stddev_mean_init | stddev_stddev_init |
|---|---|---|---|---|---|
| Initial | [1e-3,0.1] | [1e-2,0.1] | [1e-5,1e-3] | [1e-5,1e-1] | [1e-2,1] |
| Final | [0.15,1] | [1e-2, 0.05] | [1e-4, 1e-3] | [1e-5, 2e-2] | [1e-2, 0.2] |

Search space for the initial and final rounds of tuning on the Variational Inference method.

| | Learning Rate | 1 - momentum | L2 | stddev_mean_init | stddev_stddev_init |
|---|---|---|---|---|---|
| Initial | [1e-3,0.1] | [1e-2,0.1] | [1e-5,1e-3] | [1e-5,1e-1] | [1e-2,1] |
| Final | [0.02,5] | [0.02, 0.1] | [1e-5, 2e-4] | [1e-5, 2e-3] | [1e-2, 1] |

## Cite

Please cite our paper if you use this code in your own work:

```
@inproceedings{
    band2021benchmarking,
    title={Benchmarking Bayesian Deep Learning on Diabetic Retinopathy Detection Tasks},
    author={Neil Band and Tim G. J. Rudner and Qixuan Feng and Angelos Filos and Zachary Nado and Michael W Dusenberry and Ghassen Jerfel and Dustin Tran and Yarin Gal},
    booktitle={Thirty-fifth Conference on Neural Information Processing Systems Datasets and Benchmarks Track},
    year={2021},
    url={https://openreview.net/forum?id=jyd4Lyjr2iB}
}
```

## Acknowledgements

The Diabetic Retinopathy Detection baseline was contributed through collaboration with the [Oxford Applied and Theoretical Machine Learning](http://oatml.cs.ox.ac.uk/) (OATML) group, with sponsorship from:

<table align="center">
    <tr>
        <td><img src="https://github.com/OATML/bdl-benchmarks/blob/alpha/assets/intel.png" style="float: left; width: 200px; margin-right: 1%; margin-bottom: 0.5em; margin-top: 0.0em"></td>
        <td><img src="https://github.com/OATML/bdl-benchmarks/blob/alpha/assets/oatml.png" style="float: left; width: 200px; margin-right: 1%; margin-bottom: 0.5em; margin-top: 0.0em"></td>
        <td><img src="https://github.com/OATML/bdl-benchmarks/blob/alpha/assets/oxcs.png" style="float: left; width: 200px; margin-right: 1%; margin-bottom: 0.5em; margin-top: 0.0em"></td>
        <td><img src="https://github.com/OATML/bdl-benchmarks/blob/alpha/assets/turing.png" style="float: left; width: 200px; margin-right: 1%; margin-bottom: 0.5em; margin-top: 0.0em"></td>
    </tr>
</table><|MERGE_RESOLUTION|>--- conflicted
+++ resolved
@@ -1,28 +1,17 @@
-<<<<<<< HEAD
-# Diabetic Retinopathy Detection Benchmark
-=======
 # Diabetic Retinopathy Uncertainty Benchmark
->>>>>>> 738db0c3
 
 ## Overview
 
 Hi, good to see you here! 👋
 
-<<<<<<< HEAD
-Thanks for checking out the code for the Diabetic Retinopathy Detection benchmark, part of the Uncertainty Baselines project.
+Thanks for checking out the code for the Diabetic Retinopathy Detection Benchmark, part of the Uncertainty Baselines project.
+
+See our 2021 NeurIPS Datasets and Benchmarks paper introducing this benchmark in detail [here](https://openreview.net/forum?id=jyd4Lyjr2iB).
 
 This codebase will allow you to reproduce experiments from the paper (see citation [here](#cite)) as well as use the benchmarking utilities for predictive performance, robustness, and uncertainty quantification (evaluation and plotting) for your own Bayesian deep learning methods.
 
-=======
-Thanks for checking out the code for the Diabetic Retinopathy Detection Benchmark, part of the Uncertainty Baselines project.
-
-See our 2021 NeurIPS Datasets and Benchmarks paper introducing this benchmark in detail [here](https://openreview.net/forum?id=jyd4Lyjr2iB).
-
-This codebase will allow you to reproduce experiments from the paper (see citation [here](#cite)) as well as use the benchmarking utilities for predictive performance, robustness, and uncertainty quantification (evaluation and plotting) for your own Bayesian deep learning methods.
-
 We would greatly appreciate a citation if you use this code in your own work.
 
->>>>>>> 738db0c3
 ## Prediction Task Overview
 
 In this benchmark, models try to predict the presence or absence of diabetic retinopathy (a binary classification task) using data from the [Kaggle Diabetic Retinopathy Detection challenge](https://www.kaggle.com/c/diabetic-retinopathy-detection/data) and the [APTOS 2019 Blindness Detection](https://www.kaggle.com/c/aptos2019-blindness-detection). Please see these pages for details on data collection, etc.
@@ -31,16 +20,7 @@
 
 ## Abstract
 
-<<<<<<< HEAD
-Bayesian deep learning seeks to equip deep neural networks with the ability to precisely quantify their predictive uncertainty, and has promised to make deep learning more reliable for safety-critical real-world applications.
-Yet, existing Bayesian deep learning methods fall short of this promise; new methods continue to be evaluated on unrealistic test beds that do not reflect the complexities of the downstream real-world tasks that would benefit most from reliable uncertainty quantification.
-We propose a set of real-world tasks that accurately reflect such complexities and assess the reliability of predictive models in safety-critical scenarios.
-Specifically, we curate two publicly available datasets of high-resolution human retina images exhibiting varying degrees of diabetic retinopathy, a medical condition that can lead to blindness, and use them to design a suite of automated diagnosis tasks that require reliable predictive uncertainty quantification.
-We use these tasks to benchmark well-established and state-of-the-art Bayesian deep learning methods on task-specific evaluation metrics.
-We provide an easy-to-use codebase for fast and easy benchmarking following reproducibility and software design principles.
-=======
 Bayesian deep learning seeks to equip deep neural networks with the ability to precisely quantify their predictive uncertainty, and has promised to make deep learning more reliable for safety-critical real-world applications. Yet, existing Bayesian deep learning methods fall short of this promise; new methods continue to be evaluated on unrealistic test beds that do not reflect the complexities of downstream real-world tasks that would benefit most from reliable uncertainty quantification. We propose a set of real-world tasks that accurately reflect such complexities and are designed to assess the reliability of predictive models in safety-critical scenarios. Specifically, we curate two publicly available datasets of high-resolution human retina images exhibiting varying degrees of diabetic retinopathy, a medical condition that can lead to blindness, and use them to design a suite of automated diagnosis tasks that require reliable predictive uncertainty quantification. We use these tasks to benchmark well-established and state-of-the-art Bayesian deep learning methods on task-specific evaluation metrics. We provide an easy-to-use codebase for fast and easy benchmarking following reproducibility and software design principles. We provide implementations of all methods included in the benchmark as well as results computed over 100 TPU days, 20 GPU days, 400 hyperparameter configurations, and evaluation on at least 6 random seeds each.
->>>>>>> 738db0c3
 
 ## Installation
 
@@ -49,11 +29,7 @@
 ```
 conda create -n ub python=3.8
 conda activate ub
-<<<<<<< HEAD
-python setup.py install  # In uncertainty-baselines root directory
-=======
 python3 -m pip install -e .[models,jax,tensorflow,torch,retinopathy]  # In uncertainty-baselines root directory
->>>>>>> 738db0c3
 pip install "git+https://github.com/google-research/robustness_metrics.git#egg=robustness_metrics"
 pip install 'git+https://github.com/google/edward2.git'
 ```
@@ -64,11 +40,7 @@
 
 ## Train a Model
 
-<<<<<<< HEAD
-Tuning scripts accept hyperparameters as simple Python arguments. We also implement logging using TensorBoard and Weights and Biases across all methods for the convenience of the user.
-=======
 Tuning scripts accept hyperparameters as simple Python arguments. We also implement logging using TensorBoard and Weights and Biases across all uncertainty quantification methods for the convenience of the user.
->>>>>>> 738db0c3
 
 Execute a tuning script as follows (all tuning scripts are located in [baselines/diabetic_retinopathy_detection](baselines/diabetic_retinopathy_detection), and have by default had their arguments fixed to the configuration achieving the highest AUC on the in-domain validation set for the Country Shift task).
 
@@ -93,9 +65,6 @@
   ...
 ```
 
-<<<<<<< HEAD
-Following the steps in [parse_tensorboards.py](baselines/diabetic_retinopathy_detection/model_selection/parse_tensorboards.py) produces a file `results.tsv`. We can parse this file to obtain a ranking of the models based on our two tuning criteria: in-domain validation AUC, and area under the balanced accuracy referral curve (see paper), by executing `python analyze_tensorboards.py` in the directory containing the `results.tsv` file. This ranking allows the user to select top performing checkpoints.
-=======
 Following the steps in [parse_tensorboards.py](baselines/diabetic_retinopathy_detection/model_selection/parse_tensorboards.py) produces a file `results.tsv`. We can parse this file to obtain a ranking of the models based on our two tuning criteria: in-domain validation AUC, and area under the balanced accuracy referral curve (see [paper](https://openreview.net/pdf?id=jyd4Lyjr2iB)), by executing `python analyze_tensorboards.py` in the directory containing the `results.tsv` file. This ranking allows the user to select top performing checkpoints.
 
 ## Accessing Model Checkpoints
@@ -103,7 +72,6 @@
 For each method, task (Country or Severity Shifts), and tuning method (see model selection details above) we release the six best-performing checkpoints [here](https://console.cloud.google.com/storage/browser/gresearch/reliable-deep-learning/checkpoints/baselines/diabetic_retinopathy_shifts).
 
 For more details on the models, see the accompanying [Model Card](./model_card.md) along with method implementation and modification details provided in Section 5 of the benchmark whitepaper located [here](https://openreview.net/pdf?id=jyd4Lyjr2iB). 
->>>>>>> 738db0c3
 
 ## Evaluate a Model
 
@@ -111,22 +79,15 @@
 
 Scripts for the evaluation sweeps used for the paper are located in [baselines/diabetic_retinopathy_detection/experiments/eval](baselines/diabetic_retinopathy_detection/experiments/eval).
 
-<<<<<<< HEAD
-=======
 `.py` sweep files are used with [XManager](https://github.com/deepmind/xmanager), a framework for launching experiments on Google Cloud Platform. 
 
 `.yaml` sweep files are tuning scripts used with [Weights & Biases](https://docs.wandb.ai/guides/sweeps).
 
->>>>>>> 738db0c3
 ### Selective Prediction and Referral Curves
 
 In Selective Prediction, a model's predictive uncertainty is used to choose a subset of the test set for which predictions will be evaluated. In particular, the uncertainty per test input forms a ranking. The X% of test inputs with the highest uncertainty are referred to a specialist, and the model performance is evaluated on the (100 - X)% remaining inputs. Standard evaluation therefore uses a _referral fraction_ = 0, i.e., the full test set is retained.
 
-<<<<<<< HEAD
-We may wish to use a predictive model of diabetic retinopathy to ease the burden on clinical practitioners. Under Selective Prediction, the model refers the examples on which it is least confident to specialists. We can tune the _referral fraction_ parameter based on practitioner availability, and a model with well-calibrated uncertainty will have high performance on metrics such as AUC/accuracy on the retained (non-referred) evaluation data, because its uncertainty and predictive performance are correlated.
-=======
 We may wish to use a predictive model of diabetic retinopathy to ease the burden on clinical practitioners. Under Selective Prediction, the model refers the examples on which it is least confident to specialists. We can tune the _referral fraction_ parameter based on practitioner availability, and a model with well-calibrated uncertainty will have high performance on metrics such as AUC/accuracy on the retained (non-referred) evaluation data, because its uncertainty and predictive performance are (negatively) correlated.
->>>>>>> 738db0c3
 
 ### Using Evaluation Utilities
 
@@ -154,11 +115,7 @@
 
 ## Previous Tuning Details
 
-<<<<<<< HEAD
-The below tuning was done for the initial Uncertainty Baselines release. See [baselines/diabetic_retinopathy_detection/experiments/initial_tuning](baselines/diabetic_retinopathy_detection/experiments/initial_tuning) for the corresponding tuning scripts.
-=======
 The below tuning was done for the initial Uncertainty Baselines release. See [baselines/diabetic_retinopathy_detection/experiments/initial_tuning](baselines/diabetic_retinopathy_detection/experiments/initial_tuning) for the corresponding tuning scripts and the trained model checkpoints [here](https://console.cloud.google.com/storage/browser/gresearch/reliable-deep-learning/checkpoints/baselines/diabetic_retinopathy_shifts).
->>>>>>> 738db0c3
 
 ### Model Checkpoints
 For each method we release the best-performing checkpoints. These checkpoints were trained on the combined training and validation set, using hyperparameters selected from the best validation performance. Each checkpoint was selected to be from the step during training with the best test AUC (averaged across the 10 random seeds). This was epoch 63 for the deterministic model, epoch 72 for the MC-Dropout method, epoch 31 for the Variational Inference method, and epoch 61 for the Radial BNNs method. For more details on the models, see the accompanying [Model Card](./model_card.md), which covers all the models below, as the dataset is exactly the same across them all, and the only model differences are minor calibration improvements. The checkpoints can be browsed [here](https://console.cloud.google.com/storage/browser/gresearch/reliable-deep-learning/checkpoints/baselines/diabetic_retinopathy_detection).
